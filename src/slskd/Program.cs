// <copyright file="Program.cs" company="slskd Team">
//     Copyright (c) slskd Team. All rights reserved.
//
//     This program is free software: you can redistribute it and/or modify
//     it under the terms of the GNU Affero General Public License as published
//     by the Free Software Foundation, either version 3 of the License, or
//     (at your option) any later version.
//
//     This program is distributed in the hope that it will be useful,
//     but WITHOUT ANY WARRANTY; without even the implied warranty of
//     MERCHANTABILITY or FITNESS FOR A PARTICULAR PURPOSE.  See the
//     GNU Affero General Public License for more details.
//
//     You should have received a copy of the GNU Affero General Public License
//     along with this program.  If not, see https://www.gnu.org/licenses/.
// </copyright>

using Microsoft.Extensions.Logging;

namespace slskd
{
    using System;
    using System.Collections.Generic;
    using System.ComponentModel;
    using System.ComponentModel.DataAnnotations;
    using System.IO;
    using System.Linq;
    using System.Net;
    using System.Reflection;
    using System.Security.Cryptography.X509Certificates;
    using System.Text;
    using System.Text.Json.Serialization;
    using System.Threading;
    using System.Threading.Tasks;
    using Microsoft.AspNetCore.Authentication.JwtBearer;
    using Microsoft.AspNetCore.Builder;
    using Microsoft.AspNetCore.DataProtection;
    using Microsoft.AspNetCore.Diagnostics;
    using Microsoft.AspNetCore.Hosting;
    using Microsoft.AspNetCore.Http;
    using Microsoft.AspNetCore.Mvc.ApiExplorer;
    using Microsoft.EntityFrameworkCore;
    using Microsoft.Extensions.Configuration;
    using Microsoft.Extensions.DependencyInjection;
    using Microsoft.Extensions.FileProviders;
    using Microsoft.Extensions.FileProviders.Physical;
    using Microsoft.IdentityModel.Tokens;
    using Microsoft.OpenApi.Models;
    using Prometheus.DotNetRuntime;
    using Prometheus.SystemMetrics;
    using Serilog;
    using Serilog.Events;
    using Serilog.Sinks.Grafana.Loki;
    using slskd.Authentication;
    using slskd.Configuration;
    using slskd.Core.API;
    using slskd.Cryptography;
    using slskd.Integrations.FTP;
    using slskd.Integrations.Pushbullet;
    using slskd.Messaging;
    using slskd.Network;
    using slskd.Search;
    using slskd.Search.API;
    using slskd.Shares;
    using slskd.Transfers;
    using slskd.Transfers.Downloads;
    using slskd.Transfers.Uploads;
    using slskd.Users;
    using slskd.Validation;
    using Soulseek;
    using Utility.CommandLine;
    using Utility.EnvironmentVariables;
    using static slskd.Authentication.ApiKeyAuthenticationHandler;
    using IOFile = System.IO.File;

    /// <summary>
    ///     Bootstraps configuration and handles primitive command-line instructions.
    /// </summary>
    public static class Program
    {
        /// <summary>
        ///     The name of the application.
        /// </summary>
        public static readonly string AppName = "slskd";

        /// <summary>
        ///     The url to the issues/support site.
        /// </summary>
        public static readonly string IssuesUrl = "https://github.com/slskd/slskd/issues";

        /// <summary>
        ///     The global prefix for environment variables.
        /// </summary>
        public static readonly string EnvironmentVariablePrefix = $"{AppName.ToUpperInvariant()}_";

        /// <summary>
        ///     The default XML documentation filename.
        /// </summary>
        public static readonly string XmlDocumentationFile = Path.Combine(AppContext.BaseDirectory, "etc", $"{AppName}.xml");

        /// <summary>
        ///     The default application data directory.
        /// </summary>
        public static readonly string DefaultAppDirectory = Path.Combine(Environment.GetFolderPath(Environment.SpecialFolder.LocalApplicationData, Environment.SpecialFolderOption.DoNotVerify), AppName);

        /// <summary>
        ///     Gets the unique Id of this application invocation.
        /// </summary>
        public static readonly Guid InvocationId = Guid.NewGuid();

        /// <summary>
        ///     Gets the Id of the current application process.
        /// </summary>
        public static readonly int ProcessId = Environment.ProcessId;

        /// <remarks>
        ///     Inaccurate when running locally.
        /// </remarks>
        private static readonly Version AssemblyVersion = Assembly.GetExecutingAssembly().GetName().Version.Equals(new Version(1, 0, 0, 0)) ? new Version(0, 0, 0, 0) : Assembly.GetExecutingAssembly().GetName().Version;

        /// <remarks>
        ///     Inaccurate when running locally.
        /// </remarks>
        private static readonly string InformationalVersion = Assembly.GetExecutingAssembly().GetCustomAttribute<AssemblyInformationalVersionAttribute>().InformationalVersion == "1.0.0" ? "0.0.0" : Assembly.GetExecutingAssembly().GetCustomAttribute<AssemblyInformationalVersionAttribute>().InformationalVersion;

        /// <summary>
        ///     Occurs when a new log event is emitted.
        /// </summary>
        public static event EventHandler<LogRecord> LogEmitted;

        /// <summary>
        ///     Gets the semantic application version.
        /// </summary>
        public static string SemanticVersion { get; } = InformationalVersion.Split('+').First();

        /// <summary>
        ///     Gets the full application version, including both assembly and informational versions.
        /// </summary>
        public static string FullVersion { get; } = $"{SemanticVersion} ({InformationalVersion})";

        /// <summary>
        ///     Gets a value indicating whether the current version is a Canary build.
        /// </summary>
        public static bool IsCanary { get; } = AssemblyVersion.Revision == 65534;

        /// <summary>
        ///     Gets a value indicating whether the current version is a Development build.
        /// </summary>
        public static bool IsDevelopment { get; } = new Version(0, 0, 0, 0) == AssemblyVersion;

        /// <summary>
        ///     Gets the path where application data is saved.
        /// </summary>
        [Argument('a', "app-dir", "path where application data is saved")]
        [EnvironmentVariable("APP_DIR")]
        public static string AppDirectory { get; private set; } = null;

        /// <summary>
        ///     Gets the fully qualified path to the application configuration file.
        /// </summary>
        [Argument('c', "config", "path to configuration file")]
        [EnvironmentVariable("CONFIG")]
        public static string ConfigurationFile { get; private set; } = null;

        /// <summary>
        ///     Gets the path where persistent data is saved.
        /// </summary>
        public static string DataDirectory { get; private set; } = null;

        /// <summary>
        ///     Gets the default fully qualified path to the configuration file.
        /// </summary>
        public static string DefaultConfigurationFile { get; private set; }

        /// <summary>
        ///     Gets the default downloads directory.
        /// </summary>
        public static string DefaultDownloadsDirectory { get; private set; }

        /// <summary>
        ///     Gets the default incomplete download directory.
        /// </summary>
        public static string DefaultIncompleteDirectory { get; private set; }

        /// <summary>
        ///     Gets a buffer containing the last few log events.
        /// </summary>
        public static ConcurrentFixedSizeQueue<LogRecord> LogBuffer { get; } = new ConcurrentFixedSizeQueue<LogRecord>(size: 100);

        /// <summary>
        ///     Gets the master cancellation token source for the program.
        /// </summary>
        /// <remarks>
        ///     The token from this source should be used (or linked) to any long-running asynchronous task, so that when the application
        ///     begins to shut down these tasks also shut down in a timely manner. Actions that control the lifecycle of the program
        ///     (POSIX signals, a restart from the API, etc) should cancel this source.
        /// </remarks>
        public static CancellationTokenSource MasterCancellationTokenSource { get; } = new CancellationTokenSource();

        private static IConfigurationRoot Configuration { get; set; }
        private static OptionsAtStartup OptionsAtStartup { get; } = new OptionsAtStartup();
        private static ILogger Log { get; set; } = new ConsoleWriteLineLogger();

        [Argument('g', "generate-cert", "generate X509 certificate and password for HTTPs")]
        private static bool GenerateCertificate { get; set; }

        [Argument('k', "generate-api-key", "generate a random API key")]
        private static bool GenerateApiKey { get; set; }

        [Argument('t', "generate-agent-secret", "generate a random agent secret")]
        private static bool GenerateAgentSecret { get; set; }

        [Argument('n', "no-logo", "suppress logo on startup")]
        private static bool NoLogo { get; set; }

        [Argument('e', "envars", "display environment variables")]
        private static bool ShowEnvironmentVariables { get; set; }

        [Argument('h', "help", "display command line usage")]
        private static bool ShowHelp { get; set; }

        [Argument('v', "version", "display version information")]
        private static bool ShowVersion { get; set; }

        /// <summary>
        ///     Entrypoint.
        /// </summary>
        /// <param name="args">Command line arguments.</param>
        public static void Main(string[] args)
        {
            // populate the properties above so that we can override the default config file if needed, and to
            // check if the application is being run in command mode (run task and quit).
            EnvironmentVariables.Populate(prefix: EnvironmentVariablePrefix);
            Arguments.Populate(clearExistingValues: false);

            // if a user has used one of the arguments above, perform the requested task, then quit
            if (ShowVersion)
            {
                Log.Information(FullVersion);
                return;
            }

            if (ShowHelp || ShowEnvironmentVariables)
            {
                if (!NoLogo)
                {
                    PrintLogo(FullVersion);
                }

                if (ShowHelp)
                {
                    PrintCommandLineArguments(typeof(Options));
                }

                if (ShowEnvironmentVariables)
                {
                    PrintEnvironmentVariables(typeof(Options), EnvironmentVariablePrefix);
                }

                return;
            }

            var reqInitialOwnership = false;

            using (var mutex = new Mutex(reqInitialOwnership, AppName))
            {
                var hasHandle = false;
<<<<<<< HEAD

=======
>>>>>>> 593308d4
                try
                {
                    try
                    {
                        if (!mutex.WaitOne(0, false))
                        {
                            Console.WriteLine("Another instance of this program is running");
                            Environment.Exit(0);
                        }
<<<<<<< HEAD
                    }
=======
                     }
>>>>>>> 593308d4
                    catch (AbandonedMutexException)
                    {
                        hasHandle = true;
                    }
                }
                finally
                {
                    if (hasHandle)
                    {
                        mutex.ReleaseMutex();
                    }
                }
            }

            if (GenerateCertificate)
            {
                GenerateX509Certificate(password: Cryptography.Random.GetBytes(16).ToBase62(), filename: $"{AppName}.pfx");
                return;
            }

            if (GenerateApiKey)
            {
                Log.Information($"API Key: {Cryptography.Random.GetBytes(32).ToBase62()}");
                return;
            }

            if (GenerateAgentSecret)
            {
                Log.Information($"Agent Secret: {Aes.GenerateRandomKey().ToBase62()}");
                return;
            }

            // the application isn't being run in command mode. derive the application directory value
            // and defaults that are dependent upon it
            AppDirectory ??= DefaultAppDirectory;
            DataDirectory = Path.Combine(AppDirectory, "data");

            DefaultConfigurationFile = Path.Combine(AppDirectory, $"{AppName}.yml");
            DefaultDownloadsDirectory = Path.Combine(AppDirectory, "downloads");
            DefaultIncompleteDirectory = Path.Combine(AppDirectory, "incomplete");

            // the location of the configuration file might have been overriden by command line or envar.
            // if not, set it to the default.
            ConfigurationFile ??= DefaultConfigurationFile;

            // verify(create if needed) default application directories. if the downloads or complete
            // directories are overridden in config, those will be validated after the config is loaded.
            try
            {
                VerifyDirectory(AppDirectory, createIfMissing: true, verifyWriteable: true);
                VerifyDirectory(DataDirectory, createIfMissing: true, verifyWriteable: true);
                VerifyDirectory(DefaultDownloadsDirectory, createIfMissing: true, verifyWriteable: true);
                VerifyDirectory(DefaultIncompleteDirectory, createIfMissing: true, verifyWriteable: true);
            }
            catch (Exception ex)
            {
                Log.Information($"Filesystem exception: {ex.Message}");
                return;
            }

            // load and validate the configuration
            try
            {
                Configuration = new ConfigurationBuilder()
                    .AddConfigurationProviders(EnvironmentVariablePrefix, ConfigurationFile)
                    .Build();

                Configuration.GetSection(AppName)
                    .Bind(OptionsAtStartup, (o) => { o.BindNonPublicProperties = true; });

                if (OptionsAtStartup.Debug)
                {
                    Log.Information($"Configuration:\n{Configuration.GetDebugView()}");
                }

                if (!OptionsAtStartup.TryValidate(out var result))
                {
                    Log.Information(result.GetResultView());
                    return;
                }
            }
            catch (Exception ex)
            {
                Log.Information($"Invalid configuration: {(!OptionsAtStartup.Debug ? ex : ex.Message)}");
                return;
            }

            ConfigureGlobalLogger();
            Log = Serilog.Log.ForContext(typeof(Program));

            if (!OptionsAtStartup.Flags.NoLogo)
            {
                PrintLogo(FullVersion);
            }

            Log.Information("Version: {Version}", FullVersion);

            if (IsDevelopment)
            {
                Log.Warning("This is a Development build; YMMV");
            }

            if (IsCanary)
            {
                Log.Warning("This is a canary build");
                Log.Warning("Canary builds are considered UNSTABLE and may be completely BROKEN");
                Log.Warning($"Please report any issues here: {IssuesUrl}");
            }

            Log.Information("System: .NET {DotNet}, {OS}, {BitNess} bit, {ProcessorCount} processors", Environment.Version, Environment.OSVersion, Environment.Is64BitOperatingSystem ? 64 : 32, Environment.ProcessorCount);
            Log.Information("Process ID: {ProcessId} ({BitNess} bit)", ProcessId, Environment.Is64BitProcess ? 64 : 32);

            Log.Information("Invocation ID: {InvocationId}", InvocationId);
            Log.Information("Instance Name: {InstanceName}", OptionsAtStartup.InstanceName);

            // SQLite must have specific capabilities to function properly. this shouldn't be a concern for shrinkwrapped
            // binaries or in Docker, but if someone builds from source weird things can happen.
            InitSQLiteOrFailFast();

            Log.Information("Using application directory {AppDirectory}", AppDirectory);
            Log.Information("Using configuration file {ConfigurationFile}", ConfigurationFile);
            Log.Information("Storing application data in {DataDirectory}", DataDirectory);

            RecreateConfigurationFileIfMissing(ConfigurationFile);

            if (!string.IsNullOrEmpty(OptionsAtStartup.Logger.Loki))
            {
                Log.Information("Forwarding logs to Grafana Loki instance at {LoggerLokiUrl}", OptionsAtStartup.Logger.Loki);
            }

            // bootstrap the ASP.NET application
            try
            {
                var builder = WebApplication.CreateBuilder(args);

                builder.Configuration
                    .AddConfigurationProviders(EnvironmentVariablePrefix, ConfigurationFile);

                builder.Host
                    .UseSerilog();

                builder.WebHost
                    .UseUrls()
                    .UseKestrel(options =>
                    {
                        Log.Information($"Listening for HTTP requests at http://{IPAddress.Any}:{OptionsAtStartup.Web.Port}/");
                        options.Listen(IPAddress.Any, OptionsAtStartup.Web.Port);

                        if (!OptionsAtStartup.Web.Https.Disabled)
                        {
                            Log.Information($"Listening for HTTPS requests at https://{IPAddress.Any}:{OptionsAtStartup.Web.Https.Port}/");
                            options.Listen(IPAddress.Any, OptionsAtStartup.Web.Https.Port, listenOptions =>
                            {
                                var cert = OptionsAtStartup.Web.Https.Certificate;

                                if (!string.IsNullOrEmpty(cert.Pfx))
                                {
                                    Log.Information($"Using certificate from {cert.Pfx}");
                                    listenOptions.UseHttps(cert.Pfx, cert.Password);
                                }
                                else
                                {
                                    Log.Information($"Using randomly generated self-signed certificate");
                                    listenOptions.UseHttps(X509.Generate(subject: AppName));
                                }
                            });
                        }
                    });

                builder.Services
                    .ConfigureAspDotNetServices()
                    .ConfigureDependencyInjectionContainer();

                var app = builder.Build();

                app.ConfigureAspDotNetPipeline();

                if (OptionsAtStartup.Flags.NoStart)
                {
                    Log.Information("Qutting because 'no-start' option is enabled");
                    return;
                }

                app.Run();
            }
            catch (Exception ex)
            {
                Log.Fatal(ex, "Application terminated unexpectedly");
            }
            finally
            {
                Serilog.Log.CloseAndFlush();
            }
        }

        private static IServiceCollection ConfigureDependencyInjectionContainer(this IServiceCollection services)
        {
            // add the instance of OptionsAtStartup to DI as they were at startup. use when Options might change, but
            // the values at startup are to be used (generally anything marked RequiresRestart).
            services.AddSingleton(OptionsAtStartup);

            // add IOptionsMonitor and IOptionsSnapshot to DI.
            // use when the current Options are to be used (generally anything not marked RequiresRestart)
            // the monitor should be used for services with Singleton lifetime, snapshots for everything else
            services.AddOptions<Options>()
                .Bind(Configuration.GetSection(AppName), o => { o.BindNonPublicProperties = true; })
                .Validate(options =>
                {
                    if (!options.TryValidate(out var result))
                    {
                        Log.Warning("Options (re)configuration rejected.");
                        Log.Warning(result.GetResultView());
                        return false;
                    }

                    return true;
                });

            // add IManagedState, IStateMutator, IStateMonitor, and IStateSnapshot state to DI.
            // the mutator should be used any time application state needs to be mutated (as the name implies)
            // as with options, the monitor should be used for services with Singleton lifetime, snapshots for everything else
            // IManagedState should be used where state is being mutated and accessed in the same context
            services.AddManagedState<State>();

            // add IHttpClientFactory
            // use through 'using var http = HttpClientFactory.CreateClient()' wherever HTTP calls will be made
            // this is important to prevent memory leaks
            services.AddHttpClient();

            // add a partially configured instance of SoulseekClient. the Application instance will
            // complete configuration at startup.
            services.AddSingleton<ISoulseekClient, SoulseekClient>(_ =>
                new SoulseekClient(options: new SoulseekClientOptions(
                    maximumConcurrentUploads: OptionsAtStartup.Global.Upload.Slots,
                    maximumConcurrentDownloads: OptionsAtStartup.Global.Download.Slots,
                    minimumDiagnosticLevel: OptionsAtStartup.Soulseek.DiagnosticLevel)));

            // add the core application service to DI as well as a hosted service so that other services can
            // access instance methods
            services.AddSingleton<IApplication, Application>();
            services.AddHostedService(p => p.GetRequiredService<IApplication>());

            services.AddSingleton<IConnectionWatchdog, ConnectionWatchdog>();

            services.AddDbContext<SearchDbContext>($"Data Source={Path.Combine(DataDirectory, "search.db")};Cache=shared;Pooling=True;");
            services.AddDbContext<TransfersDbContext>($"Data Source={Path.Combine(DataDirectory, "transfers.db")};Cache=shared;Pooling=True;");

            services.AddSingleton<IBrowseTracker, BrowseTracker>();
            services.AddSingleton<IConversationTracker, ConversationTracker>();
            services.AddSingleton<IRoomTracker, RoomTracker>(_ => new RoomTracker(messageLimit: 250));

            services.AddSingleton<IShareService, ShareService>();
            services.AddSingleton(new ShareConnectionStringFactory(
                createFromFile: (name) => $"Data Source={Path.Combine(DataDirectory, $"shares.{name}")}.db;Cache=shared",
                createFromMemory: (name) => $"file:shares.{name}?mode=memory",
                createBackupFromFile: (name) => $"Data Source={Path.Combine(DataDirectory, $"shares.{name}")}.db.bak;"));

            services.AddSingleton<ISearchService, SearchService>();
            services.AddSingleton<IUserService, UserService>();
            services.AddSingleton<IRoomService, RoomService>();

            services.AddSingleton<ITransferService, TransferService>();
            services.AddSingleton<IDownloadService, DownloadService>();
            services.AddSingleton<IUploadService, UploadService>();

            services.AddSingleton<INetworkService, NetworkService>();
            services.AddSingleton<INetworkClient, NetworkClient>();

            services.AddSingleton<IFTPClientFactory, FTPClientFactory>();
            services.AddSingleton<IFTPService, FTPService>();

            services.AddSingleton<IPushbulletService, PushbulletService>();

            return services;
        }

        private static void InitSQLiteOrFailFast()
        {
            // initialize
            // avoids: System.Exception: You need to call SQLitePCL.raw.SetProvider().  If you are using a bundle package, this is done by calling SQLitePCL.Batteries.Init().
            SQLitePCL.Batteries.Init();

            // check the threading mode set at compile time. if it is 0 it is unsafe to use in a multithreaded application, which slskd is.
            // https://www.sqlite.org/compile.html#threadsafe
            var threadSafe = SQLitePCL.raw.sqlite3_threadsafe();

            if (threadSafe == 0)
            {
                throw new InvalidOperationException($"SQLite binary was not compiled with THREADSAFE={threadSafe}, which is not compatible with this application. Please create a GitHub issue to report this and include details about your environment.");
            }

            Log.Debug("SQLite was compiled with THREADSAFE={Mode}", threadSafe);

            if (SQLitePCL.raw.sqlite3_config(SQLitePCL.raw.SQLITE_CONFIG_SERIALIZED) != SQLitePCL.raw.SQLITE_OK)
            {
                throw new InvalidOperationException($"SQLite threading mode could not be set to . Please create a GitHub issue to report this and include details about your environment.");
            }

            Log.Debug("SQLite threading mode set to {Mode} ({Number})", "SERIALIZED", SQLitePCL.raw.SQLITE_CONFIG_SERIALIZED);
        }

        private static IServiceCollection ConfigureAspDotNetServices(this IServiceCollection services)
        {
            services.AddCors(options => options.AddPolicy("AllowAll", builder => builder
                .SetIsOriginAllowed((host) => true)
                .AllowAnyHeader()
                .AllowAnyMethod()
                .AllowCredentials()
                .WithExposedHeaders("X-URL-Base")));

            services.AddSystemMetrics();
            using var runtimeMetrics = DotNetRuntimeStatsBuilder.Default().StartCollecting();

            services.AddDataProtection()
                .PersistKeysToFileSystem(new DirectoryInfo(Path.Combine(DataDirectory, ".DataProtection-Keys")));

            var jwtSigningKey = new SymmetricSecurityKey(Encoding.UTF8.GetBytes(OptionsAtStartup.Web.Authentication.Jwt.Key));

            services.AddSingleton(jwtSigningKey);

            if (!OptionsAtStartup.Web.Authentication.Disabled)
            {
                services.AddAuthorization(options =>
                {
                    options.AddPolicy(AuthPolicy.JwtOnly, policy =>
                    {
                        policy.AuthenticationSchemes.Add(JwtBearerDefaults.AuthenticationScheme);
                        policy.RequireAuthenticatedUser();
                    });

                    options.AddPolicy(AuthPolicy.Any, policy =>
                    {
                        policy.AuthenticationSchemes.Add(ApiKeyAuthentication.AuthenticationScheme);
                        policy.AuthenticationSchemes.Add(JwtBearerDefaults.AuthenticationScheme);
                        policy.RequireAuthenticatedUser();
                    });
                });

                services.AddAuthentication(JwtBearerDefaults.AuthenticationScheme)
                    .AddJwtBearer(options =>
                    {
                        options.TokenValidationParameters = new TokenValidationParameters
                        {
                            ClockSkew = TimeSpan.FromMinutes(5),
                            RequireSignedTokens = true,
                            RequireExpirationTime = true,
                            ValidateLifetime = true,
                            ValidIssuer = AppName,
                            ValidateIssuer = true,
                            ValidateAudience = false,
                            IssuerSigningKey = jwtSigningKey,
                            ValidateIssuerSigningKey = true,
                        };

                        options.Events = new JwtBearerEvents
                        {
                            OnMessageReceived = context =>
                            {
                                // assign the request token from the access_token query parameter
                                // but only if the destination is a SignalR hub
                                // https://docs.microsoft.com/en-us/aspnet/core/signalr/authn-and-authz?view=aspnetcore-5.0
                                if (context.HttpContext.Request.Path.StartsWithSegments("/hub"))
                                {
                                    context.Token = context.Request.Query["access_token"];
                                }

                                return Task.CompletedTask;
                            },
                        };
                    })
                    .AddScheme<ApiKeyAuthenticationOptions, ApiKeyAuthenticationHandler>(ApiKeyAuthentication.AuthenticationScheme, options =>
                    {
                        options.EnableSignalRSupport = true;
                        options.SignalRRoutePrefix = "/hub";
                        options.Role = Role.Administrator;
                    });
            }
            else
            {
                Log.Warning("Authentication of web requests is DISABLED");

                services.AddAuthorization(options =>
                {
                    options.AddPolicy(AuthPolicy.Any, policy =>
                    {
                        policy.AuthenticationSchemes.Add(PassthroughAuthentication.AuthenticationScheme);
                        policy.RequireAuthenticatedUser();
                    });

                    options.AddPolicy(AuthPolicy.JwtOnly, policy =>
                    {
                        policy.AuthenticationSchemes.Add(PassthroughAuthentication.AuthenticationScheme);
                        policy.RequireAuthenticatedUser();
                    });
                });

                services.AddAuthentication(PassthroughAuthentication.AuthenticationScheme)
                    .AddScheme<PassthroughAuthenticationOptions, PassthroughAuthenticationHandler>(PassthroughAuthentication.AuthenticationScheme, options =>
                    {
                        options.Username = "Anonymous";
                        options.Role = Role.Administrator;
                    });
            }

            services.AddRouting(options => options.LowercaseUrls = true);
            services.AddControllers().AddJsonOptions(options =>
            {
                options.JsonSerializerOptions.Converters.Add(new IPAddressConverter());
                options.JsonSerializerOptions.Converters.Add(new JsonStringEnumConverter());
                options.JsonSerializerOptions.DefaultIgnoreCondition = JsonIgnoreCondition.WhenWritingNull;
            });

            services.AddSignalR().AddJsonProtocol(options =>
            {
                options.PayloadSerializerOptions.Converters.Add(new IPAddressConverter());
                options.PayloadSerializerOptions.Converters.Add(new JsonStringEnumConverter());
            });

            services.AddHealthChecks();

            services.AddApiVersioning(options => options.ReportApiVersions = true);
            services.AddVersionedApiExplorer(options =>
            {
                options.GroupNameFormat = "'v'VVV";
                options.SubstituteApiVersionInUrl = true;
            });

            if (OptionsAtStartup.Feature.Swagger)
            {
                services.AddSwaggerGen(options =>
                {
                    options.DescribeAllParametersInCamelCase();
                    options.SwaggerDoc(
                        "v0",
                        new OpenApiInfo
                        {
                            Title = AppName,
                            Version = "v0",
                        });

                    if (System.IO.File.Exists(XmlDocumentationFile))
                    {
                        options.IncludeXmlComments(XmlDocumentationFile);
                    }
                    else
                    {
                        Log.Warning($"Unable to find XML documentation in {XmlDocumentationFile}, Swagger will not include metadata");
                    }
                });
            }

            return services;
        }

        private static WebApplication ConfigureAspDotNetPipeline(this WebApplication app)
        {
            app.UseExceptionHandler(a => a.Run(async context =>
            {
                await context.Response.WriteAsJsonAsync(context.Features.Get<IExceptionHandlerPathFeature>().Error.Message);
            }));

            app.UseCors("AllowAll");

            if (OptionsAtStartup.Web.Https.Force)
            {
                app.UseHttpsRedirection();
                app.UseHsts();

                Log.Information($"Forcing HTTP requests to HTTPS");
            }

            // allow users to specify a custom path base, for use behind a reverse proxy
            var urlBase = OptionsAtStartup.Web.UrlBase;
            urlBase = urlBase.StartsWith("/") ? urlBase : "/" + urlBase;

            // use urlBase. this effectively just removes urlBase from the path.
            // inject urlBase into any html files we serve, and rewrite links to ./static or /static to
            // prepend the url base.
            app.UsePathBase(urlBase);
            app.UseHTMLRewrite("((\\.)?\\/static)", $"{(urlBase == "/" ? string.Empty : urlBase)}/static");
            app.UseHTMLInjection($"<script>window.urlBase=\"{urlBase}\"</script>", excludedRoutes: new[] { "/api", "/swagger" });
            Log.Information("Using base url {UrlBase}", urlBase);

            // serve static content from the configured path
            FileServerOptions fileServerOptions = default;
            var contentPath = Path.Combine(AppContext.BaseDirectory, OptionsAtStartup.Web.ContentPath);

            fileServerOptions = new FileServerOptions
            {
                FileProvider = new PhysicalFileProvider(contentPath),
                RequestPath = string.Empty,
                EnableDirectoryBrowsing = false,
                EnableDefaultFiles = true,
            };

            app.UseFileServer(fileServerOptions);
            Log.Information("Serving static content from {ContentPath}", contentPath);

            if (OptionsAtStartup.Web.Logging)
            {
                app.UseSerilogRequestLogging();
            }

            app.UseAuthentication();
            app.UseRouting();
            app.UseAuthorization();
            app.UseEndpoints(endpoints =>
            {
                endpoints.MapHub<ApplicationHub>("/hub/application");
                endpoints.MapHub<LogsHub>("/hub/logs");
                endpoints.MapHub<SearchHub>("/hub/search");
                endpoints.MapHub<NetworkHub>("/hub/agents");

                endpoints.MapControllers();
                endpoints.MapHealthChecks("/health");

                if (OptionsAtStartup.Metrics.Enabled)
                {
                    var options = OptionsAtStartup.Metrics;
                    var url = options.Url.StartsWith('/') ? options.Url : "/" + options.Url;

                    Log.Information("Publishing Prometheus metrics to {URL}", url);

                    if (options.Authentication.Disabled)
                    {
                        Log.Warning("Authentication for the metrics endpoint is DISABLED");
                    }

                    endpoints.MapGet(url, async context =>
                    {
                        if (!options.Authentication.Disabled)
                        {
                            var auth = context.Request.Headers["Authorization"].FirstOrDefault();
                            var providedCreds = auth?.Split(' ').Last();
                            var validCreds = Convert.ToBase64String(Encoding.UTF8.GetBytes($"{options.Authentication.Username}:{options.Authentication.Password}"));

                            if (string.IsNullOrEmpty(auth) ||
                                !auth.StartsWith("Basic", StringComparison.InvariantCultureIgnoreCase) ||
                                !string.Equals(providedCreds, validCreds, StringComparison.InvariantCultureIgnoreCase))
                            {
                                context.Response.StatusCode = (int)HttpStatusCode.Unauthorized;
                                return;
                            }
                        }

                        var response = await Metrics.BuildAsync();
                        await context.Response.WriteAsync(response);
                    });
                }
            });

            // if this is an /api route and no API controller was matched, give up and return a 404.
            app.Use(async (context, next) =>
            {
                if (context.Request.Path.StartsWithSegments("/api"))
                {
                    context.Response.StatusCode = 404;
                    return;
                }

                await next();
            });

            if (OptionsAtStartup.Feature.Swagger)
            {
                app.UseSwagger();
                app.UseSwaggerUI(options => app.Services.GetRequiredService<IApiVersionDescriptionProvider>().ApiVersionDescriptions.ToList()
                    .ForEach(description => options.SwaggerEndpoint($"{(urlBase == "/" ? string.Empty : urlBase)}/swagger/{description.GroupName}/swagger.json", description.GroupName)));

                Log.Information("Publishing Swagger documentation to {URL}", "/swagger");
            }

            // if we made it this far, the caller is either looking for a route that was synthesized with a SPA router, or is genuinely confused.
            // if the request is for a directory, modify the request to redirect it to the index, otherwise leave it alone and let it 404 in the next
            // middleware
            app.Use(async (context, next) =>
            {
                if (Path.GetExtension(context.Request.Path.ToString()) == string.Empty)
                {
                    context.Request.Path = "/";
                }

                await next();
            });

            // either serve the index, or 404
            app.UseFileServer(fileServerOptions);

            return app;
        }

        private static void ConfigureGlobalLogger()
        {
            Serilog.Log.Logger = (OptionsAtStartup.Debug ? new LoggerConfiguration().MinimumLevel.Debug() : new LoggerConfiguration().MinimumLevel.Information())
                .MinimumLevel.Override("Microsoft", LogEventLevel.Error)
                .MinimumLevel.Override("System.Net.Http.HttpClient", OptionsAtStartup.Debug ? LogEventLevel.Warning : LogEventLevel.Fatal)
                .MinimumLevel.Override("slskd.Authentication.PassthroughAuthenticationHandler", LogEventLevel.Warning)
                .MinimumLevel.Override("slskd.Authentication.ApiKeyAuthenticationHandler", LogEventLevel.Warning)
                .Enrich.WithProperty("InstanceName", OptionsAtStartup.InstanceName)
                .Enrich.WithProperty("InvocationId", InvocationId)
                .Enrich.WithProperty("ProcessId", ProcessId)
                .Enrich.FromLogContext()
                .WriteTo.Console(
                    outputTemplate: (OptionsAtStartup.Debug ? "[{SubContext}] " : string.Empty) + "[{Timestamp:HH:mm:ss} {Level:u3}] {Message:lj}{NewLine}{Exception}")
                .WriteTo.Async(config =>
                    config.File(
                        Path.Combine(AppDirectory, "logs", $"{AppName}-.log"),
                        outputTemplate: (OptionsAtStartup.Debug ? "[{SubContext}] " : string.Empty) + "[{Timestamp:HH:mm:ss} {Level:u3}] {Message:lj}{NewLine}{Exception}",
                        rollingInterval: RollingInterval.Day))
                .WriteTo.Conditional(
                    e => !string.IsNullOrEmpty(OptionsAtStartup.Logger.Loki),
                    config => config.GrafanaLoki(
                        OptionsAtStartup.Logger.Loki ?? string.Empty,
                        outputTemplate: "[{Timestamp:HH:mm:ss} {Level:u3}] {Message:lj}{NewLine}{Exception}"))
                .WriteTo.Sink(new DelegatingSink(logEvent =>
                {
                    string message = default;

                    try
                    {
                        message = logEvent.RenderMessage();

                        if (logEvent.Exception != null)
                        {
                            message = $"{message}: {logEvent.Exception}";
                        }

                        var record = new LogRecord()
                        {
                            Timestamp = logEvent.Timestamp.LocalDateTime,
                            Context = logEvent.Properties["SourceContext"].ToString().TrimStart('"').TrimEnd('"'),
                            SubContext = logEvent.Properties.ContainsKey("SubContext") ? logEvent.Properties["SubContext"].ToString().TrimStart('"').TrimEnd('"') : null,
                            Level = logEvent.Level.ToString(),
                            Message = message.TrimStart('"').TrimEnd('"'),
                        };

                        LogBuffer.Enqueue(record);
                        LogEmitted?.Invoke(null, record);
                    }
                    catch (Exception ex)
                    {
                        Log.Error("Misconfigured delegating logger: {Exception}.  Message: {Message}", ex.Message, message);
                    }
                }))
                .CreateLogger();
        }

        private static IConfigurationBuilder AddConfigurationProviders(this IConfigurationBuilder builder, string environmentVariablePrefix, string configurationFile)
        {
            configurationFile = Path.GetFullPath(configurationFile);

            var multiValuedArguments = typeof(Options)
                .GetPropertiesRecursively()
                .Where(p => p.PropertyType.IsArray)
                .SelectMany(p =>
                    p.CustomAttributes
                        .Where(a => a.AttributeType == typeof(ArgumentAttribute))
                        .Select(a => new[] { a.ConstructorArguments[0].Value, a.ConstructorArguments[1].Value })
                        .SelectMany(v => v))
                .Select(v => v.ToString())
                .Where(v => v != "\u0000")
                .ToArray();

            return builder
                .AddDefaultValues(
                    targetType: typeof(Options))
                .AddEnvironmentVariables(
                    targetType: typeof(Options),
                    prefix: environmentVariablePrefix)
                .AddYamlFile(
                    path: Path.GetFileName(configurationFile),
                    targetType: typeof(Options),
                    optional: true,
                    reloadOnChange: true,
                    provider: new PhysicalFileProvider(Path.GetDirectoryName(configurationFile), ExclusionFilters.None)) // required for locations outside of the app directory
                .AddCommandLine(
                    targetType: typeof(Options),
                    multiValuedArguments,
                    commandLine: Environment.CommandLine);
        }

        private static IServiceCollection AddDbContext<T>(this IServiceCollection services, string connectionString)
            where T : DbContext
        {
            Log.Debug("Initializing database context {Name}", typeof(T).Name);

            try
            {
                services.AddDbContextFactory<T>(options =>
                {
                    options.UseSqlite(connectionString);

                    if (OptionsAtStartup.Debug && OptionsAtStartup.Flags.LogSQL)
                    {
                        options.LogTo(Log.Debug, LogLevel.Information);
                    }
                });

                using var ctx = services
                    .BuildServiceProvider()
                    .GetRequiredService<IDbContextFactory<T>>()
                    .CreateDbContext();

                return services;
            }
            catch (Exception ex)
            {
                Log.Error(ex, $"Failed to initialize database context {typeof(T).Name}: ${ex.Message}");
                throw;
            }
        }

        private static void RecreateConfigurationFileIfMissing(string configurationFile)
        {
            if (!IOFile.Exists(configurationFile))
            {
                try
                {
                    Log.Warning("Configuration file {ConfigurationFile} does not exist; creating from example", configurationFile);
                    var source = Path.Combine(AppContext.BaseDirectory, "config", $"{AppName}.example.yml");
                    var destination = configurationFile;
                    IOFile.Copy(source, destination);
                }
                catch (Exception ex)
                {
                    Log.Error("Failed to create configuration file {ConfigurationFile}: {Message}", configurationFile, ex.Message);
                }
            }
        }

        private static void GenerateX509Certificate(string password, string filename)
        {
            filename = Path.Combine(AppContext.BaseDirectory, filename);

            var cert = X509.Generate(subject: AppName, password, X509KeyStorageFlags.Exportable);
            IOFile.WriteAllBytes(filename, cert.Export(X509ContentType.Pkcs12, password));

            Log.Information($"Certificate exported to {filename}");
            Log.Information($"Password: {password}");
        }

        private static void PrintCommandLineArguments(Type targetType)
        {
            static string GetLongName(string longName, Type type)
                => type == typeof(bool) ? longName : $"{longName} <{type.ToColloquialString().ToLowerInvariant()}>";

            var lines = new List<(string Item, string Description)>();

            void Map(Type type)
            {
                try
                {
                    var defaults = Activator.CreateInstance(type);
                    var props = type.GetProperties(BindingFlags.NonPublic | BindingFlags.Public | BindingFlags.Instance);

                    foreach (PropertyInfo property in props)
                    {
                        var attribute = property.CustomAttributes.FirstOrDefault(a => a.AttributeType == typeof(ArgumentAttribute));
                        var descriptionAttribute = property.CustomAttributes.FirstOrDefault(a => a.AttributeType == typeof(DescriptionAttribute));
                        var isRequired = property.CustomAttributes.Any(a => a.AttributeType == typeof(RequiredAttribute));

                        if (attribute != default)
                        {
                            var shortName = (char)attribute.ConstructorArguments[0].Value;
                            var longName = (string)attribute.ConstructorArguments[1].Value;
                            var description = descriptionAttribute?.ConstructorArguments[0].Value;

                            var suffix = isRequired ? " (required)" : $" (default: {property.GetValue(defaults) ?? "<null>"})";
                            var item = $"{(shortName == default ? "  " : $"{shortName}|")}--{GetLongName(longName, property.PropertyType)}";
                            var desc = $"{description}{(property.PropertyType == typeof(bool) ? string.Empty : suffix)}";
                            lines.Add(new(item, desc));
                        }
                        else
                        {
                            Map(property.PropertyType);
                        }
                    }
                }
                catch
                {
                    return;
                }
            }

            Map(targetType);

            var longestItem = lines.Max(l => l.Item.Length);

            Log.Information("\nusage: slskd [arguments]\n");
            Log.Information("arguments:\n");

            foreach (var line in lines)
            {
                Log.Information($"  {line.Item.PadRight(longestItem)}   {line.Description}");
            }
        }

        private static void PrintEnvironmentVariables(Type targetType, string prefix)
        {
            static string GetName(string name, Type type) => $"{name} <{type.ToColloquialString().ToLowerInvariant()}>";

            var lines = new List<(string Item, string Description)>();

            void Map(Type type)
            {
                try
                {
                    var defaults = Activator.CreateInstance(type);
                    var props = type.GetProperties(BindingFlags.NonPublic | BindingFlags.Public | BindingFlags.Instance);

                    foreach (PropertyInfo property in props)
                    {
                        var attribute = property.CustomAttributes.FirstOrDefault(a => a.AttributeType == typeof(EnvironmentVariableAttribute));
                        var descriptionAttribute = property.CustomAttributes.FirstOrDefault(a => a.AttributeType == typeof(DescriptionAttribute));
                        var isRequired = property.CustomAttributes.Any(a => a.AttributeType == typeof(RequiredAttribute));

                        if (attribute != default)
                        {
                            var name = (string)attribute.ConstructorArguments[0].Value;
                            var description = descriptionAttribute?.ConstructorArguments[0].Value;

                            var suffix = isRequired ? " (required)" : $" (default: {property.GetValue(defaults) ?? "<null>"})";
                            var item = $"{prefix}{GetName(name, property.PropertyType)}";
                            var desc = $"{description}{(type == typeof(bool) ? string.Empty : suffix)}";
                            lines.Add(new(item, desc));
                        }
                        else
                        {
                            Map(property.PropertyType);
                        }
                    }
                }
                catch
                {
                    return;
                }
            }

            Map(targetType);

            var longestItem = lines.Max(l => l.Item.Length);

            Log.Information("\nenvironment variables (arguments and config file have precedence):\n");

            foreach (var line in lines)
            {
                Log.Information($"  {line.Item.PadRight(longestItem)}   {line.Description}");
            }
        }

        private static void PrintLogo(string version)
        {
            var padding = 56 - version.Length;
            var paddingLeft = padding / 2;
            var paddingRight = paddingLeft + (padding % 2);

            var centeredVersion = new string(' ', paddingLeft) + version + new string(' ', paddingRight);

            var logos = new[]
            {
                $@"
                   ▄▄▄▄         ▄▄▄▄       ▄▄▄▄
           ▄▄▄▄▄▄▄ █  █ ▄▄▄▄▄▄▄ █  █▄▄▄ ▄▄▄█  █
           █__ --█ █  █ █__ --█ █    ◄█ █  -  █
           █▄▄▄▄▄█ █▄▄█ █▄▄▄▄▄█ █▄▄█▄▄█ █▄▄▄▄▄█",
                @$"
                     ▄▄▄▄     ▄▄▄▄     ▄▄▄▄
               ▄▄▄▄▄▄█  █▄▄▄▄▄█  █▄▄▄▄▄█  █
               █__ --█  █__ --█    ◄█  -  █
               █▄▄▄▄▄█▄▄█▄▄▄▄▄█▄▄█▄▄█▄▄▄▄▄█",
            };

            var logo = logos[new System.Random().Next(0, logos.Length)];

            var banner = @$"
{logo}
╒════════════════════════════════════════════════════════╕
│           GNU AFFERO GENERAL PUBLIC LICENSE            │
│                   https://slskd.org                    │
│                                                        │
│{centeredVersion}│";

            if (IsDevelopment)
            {
                banner += "\n│■■■■■■■■■■■■■■■■■■■■► DEVELOPMENT ◄■■■■■■■■■■■■■■■■■■■■■│";
            }

            if (IsCanary)
            {
                banner += "\n│■■■■■■■■■■■■■■■■■■■■■■■► CANARY ◄■■■■■■■■■■■■■■■■■■■■■■■│";
            }

            banner += "\n└────────────────────────────────────────────────────────┘";

            try
            {
                Console.WriteLine(banner);
            }
            catch
            {
                // noop. console may not be available in all cases.
            }
        }

        private static void VerifyDirectory(string directory, bool createIfMissing = true, bool verifyWriteable = true)
        {
            if (!System.IO.Directory.Exists(directory))
            {
                if (createIfMissing)
                {
                    try
                    {
                        System.IO.Directory.CreateDirectory(directory);
                    }
                    catch (Exception ex)
                    {
                        throw new IOException($"Directory {directory} does not exist, and could not be created: {ex.Message}", ex);
                    }
                }
                else
                {
                    throw new IOException($"Directory {directory} does not exist");
                }
            }

            if (verifyWriteable)
            {
                try
                {
                    var file = Guid.NewGuid().ToString();
                    var probe = Path.Combine(directory, file);
                    IOFile.WriteAllText(probe, string.Empty);
                    IOFile.Delete(probe);
                }
                catch (Exception ex)
                {
                    throw new IOException($"Directory {directory} is not writeable: {ex.Message}", ex);
                }
            }
        }
    }
}<|MERGE_RESOLUTION|>--- conflicted
+++ resolved
@@ -265,10 +265,7 @@
             using (var mutex = new Mutex(reqInitialOwnership, AppName))
             {
                 var hasHandle = false;
-<<<<<<< HEAD
-
-=======
->>>>>>> 593308d4
+
                 try
                 {
                     try
@@ -278,11 +275,7 @@
                             Console.WriteLine("Another instance of this program is running");
                             Environment.Exit(0);
                         }
-<<<<<<< HEAD
-                    }
-=======
-                     }
->>>>>>> 593308d4
+                    }
                     catch (AbandonedMutexException)
                     {
                         hasHandle = true;
