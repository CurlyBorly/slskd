# Configuration 

The application is highly configurable while coming out of the box with sensible defaults.

The defaults that have been chosen should cover the vast majority of users. Still, deployments on low spec hardware (such as a single-board computer or a shared system) should monitor resource usage and adjust as necessary.

Credentials (username and password) for the Soulseek network are the only required configuration, but it is advised to also change the credentials for the Web UI.

# Sources

The application supports several different configuration sources to make it easy for users to deploy the application in various situations.

The configuration options used by the application derive from the values specified by each of the sources, with sources higher in the hierarchy overwriting or expanding the configuration set earlier. The hierarchy is:

```
Default Values < Environment Variables < YAML Configuraiton File < Command Line Arguments
```

Some options can be specified as lists. In these cases, when combining configurations from multiple sources, care should be taken. .NET framework not only appends but also overwrites values. If a list of `one;two;three` is defined in an environment variable for an option, and the YAML configuration specifies a list of `foo` and `bar`, the resulting configuration will be a list containing `foo, bar, three`.

## Default Values

Default values for each option (unless the default is `null`) are specified in `Options.cs`.  Upon startup, these values are copied into the configuration first.

## Environment Variables

Environment variables are loaded after defaults. Each environment variable name is prefixed with `SLSKD_`.

Environment variables are ideal for use cases involving Docker where configuration is expected to be changed neither often nor remotely.

Some options are backed by arrays or lists and allow multiple options to be set via a single environment variable. To achieve this, separate each list item by a semicolon `;` in the value:

```
SLSKD_SOME_OPTION=1;2;3
```

## YAML Configuration File

Configuration is loaded from the YAML file located at `<application directory>/slskd.yml` after environment variables. The location can be changed by specifying the path in the `SLSKD_CONFIG` environment variable or `--config` command-line argument.

The application watches for changes in the YAML file and will reload the configuration when they are detected. Options will be updated in real-time and transmitted to the web UI. If a server reconnect or application restart is required for changes to take effect fully, a flag will be set indicating so.

The YAML file can be read and written at run time via API calls or edited on disk.

If no such configuration file exists at startup, the example file `/config/slskd.example.yml` is copied to this location for convenience.

YAML configuration should be used in most cases.

## Command Line Arguments

Command-line arguments are loaded last, override all other configuration options, and are immutable at run time.

Command-line arguments are helpful for security options, such as remote configuration, HTTPS JWT secret, and certificate. Choosing this source for sensitive options can prevent a remote attacker from gaining full control over the application.

Some options are backed by arrays or lists and allow multiple options to be set via the command line. To achieve this, repeat the command line argument:

```
--some-option 1 --some-option 2 --some-option 3
```

# Remote Configuration

The application contains APIs for retrieving and updating the YAML configuration file. By default, this option is disabled. Applications run within untrusted networks, especially those where the application is internet-facing, should consider the risks of enabling this option.

If an attacker were to gain access to the application and retrieve the YAML file, any secrets contained within it will be exposed.

| Command-Line             | Environment Variable         | Description                                                   |
| ------------------------ | -----------------------------| ------------------------------------------------------------- |
| `--remote-configuration` | `SLSKD_REMOTE_CONFIGURATION` | Determines whether the remote configuration of options is allowed |

#### **YAML**
```yaml
remote_configuration: false
```

# Application Directory Configuration

The application directory configuration option determines the location of the YAML file, the default locations of the download and incomplete directories, and the location of application working data, such as logs and SQLite databases.

Because the location of the YAML file derived from this value, it can't be specified within the YAML file and must instead be set with the `APP_DIR` environment variable or `--app-dir` command-line argument.

If no value is specified, the location defaults to either `~/.local/share/slskd` (on Linux and macOS) or `%localappdata%/slskd` (on Windows).

This value is set to `/app` within the official Docker image.

# Other Directory Configuration

## Incomplete and Downloads

By default, incomplete and downloaded files are saved in `APP_DIR/incomplete` and `APP_DIR/downloads` directories, respectively. The application will create these directories on startup if they don't exist.

Alternative locations can be specified for each directory. Directories must exist and be writable by the application; the application will not attempt to create them.

| Command-Line      | Environment Variable       | Description                                   |
| ----------------- | ---------------------------| --------------------------------------------- |
| `-o\|--downloads` | `SLSKD_DOWNLOADS_DIR`      | The path where downloaded files are saved     |
| `--incomplete`    | `SLSKD_INCOMPLETE_DIR`     | The path where incomplete downloads are saved |

#### **YAML**
```yaml
directories:
  incomplete: ~
  downloads: ~
```

# Shares

## Directories

Any number of shared directories can be configured.

Paths must be absolute, meaning they must begin with `/`, `X:\`, or `\\`, depending on the system. Relative paths, such as `~/directory` or `../directory`, are not supported. Sharing a root mount on a unix-like OS (`/`) is also not supported.

Shares can be excluded by prefixing them with `-` or `!`. This is useful in situations where sharing a subdirectory of a share isn't desired, for example, if a user wants to share their entire music library but not their personal recordings:

```yaml
shares:
  directories:
    - 'D:\Music'
    - '!D:\Music\Personal Recordings'
```

Shares can be aliased to improve privacy (for example, if a username is present in the path). A share alias can be specified by prefixing the share with the alias in square brackets, for example:

```yaml
shares:
  directories:
    - '[Music]\users\John Doe\Music'
```

If no alias is specified, the name of the shared folder is used (e.g. `D:\Music` is aliased to `Music`). To a remote user, any files within the aliased path will appear as though they are shared from a directory named as the alias.

Aliases:
* Must be unique
* Must be at least one character in length
* Must not contain path separators (`\` or `/`)

| Command-Line   | Environment Variable       | Description                       |
| -------------- | -------------------------- | --------------------------------- |
| `-s\|--shared` | `SLSKD_SHARED_DIR`         | The list of paths to shared files |

## Filters

Share filters can be used to prevent certain types of files from being shared.  This option is an array that can take any number of filters.  Filters must be a valid regular expression; a few examples are included below and in the example configuration included with the application, but the list is empty by default.

| Command Line              | Environment Variable          | Description                                                           |
| ------------------------- | ----------------------------- | --------------------------------------------------------------------- |
| `--share-filter`          | `SLSKD_SHARE_FILTER`          | A list of regular expressions used to filter files from shares        |

#### **YAML**
```yaml
shares:
  filters:
    - \.ini$
    - Thumbs.db$
    - \.DS_Store$
```

## Cache

The contents of shares are cached following a share scan, and users can choose how the cache is stored; in memory, or on disk.

Storing the cache in memory results in faster lookups and lower CPU and disk activity while the application is running, but increases the amount of memory used.  Systems that don't have a lot of memory might have an issue with large shares.

Storing the cache on disk uses quite a bit less memory and allows the application to run without issue for large shares, but lookups are slower, use more CPU, and cause more disk activity.

The cache is stored in memory by default.  If you find that the application uses too much memory or crashes with an `Out of Memory` exception, change this option to store the cache on disk.

Scanning shares is an I/O intensive operation; all of the files and directories in each share have to be listed, and each file has to be read to gather metadata like length, bitrate, and sample rate. To speed things up, multiple 'workers'
are used to allow metadata to be read from several files concurrently. The scan generally gets faster as additional workers are added, but each worker also adds additional I/O pressure and increases CPU and memory usage. At some number of workers
performance will start to get worse as more are added.  The optimal number of workers will vary from system to system, so if scan performance is important to you it will be a good idea to experiment to see what the optimal number is for your system.

The default number of workers determined by the [Environment.ProcessorCount](https://learn.microsoft.com/en-us/dotnet/api/system.environment.processorcount?view=net-6.0) property.

| Command Line                 | Environment Variable             | Description                                             |
| ---------------------------- | -------------------------------- | ------------------------------------------------------- |
| `--share-cache-storage-mode` | `SLSKD_SHARE_CACHE_STORAGE_MODE` | The type of storage to use for the cache (Memory, Disk) |
| `--share-cache-workers`      | `SLSKD_SHARE_CACHE_WORKERS`      | The number of workers to use while scanning shares      |

#### **YAML**
```yaml
shares:
  cache:
    storage_mode: memory
```

# Limits and User Groups

## Global

Global limits behave as a hard limit, additive across all groups. These values should be set as high as practical for the application's environment; more granular controls should be defined at the group level.

A change to slot limits requires an application restart to take effect, while speed limits can be adjusted at runtime.

| Command-Line             | Environment Variable         | Description                                      |
| ------------------------ | ---------------------------- | ------------------------------------------------ |
| `--upload-slots`         | `SLSKD_UPLOAD_SLOTS`         | The limit for the total number of upload slots   |
| `--upload-speed-limit`   | `SLSKD_UPLOAD_SPEED_LIMIT`   | The total upload speed limit                     |
| `--download-slots`       | `SLSKD_DOWNLOAD_SLOTS`       | The limit for the total number of download slots |
| `--download-speed-limit` | `SLSKD_DOWNLOAD_SPEED_LIMIT` | The total download speed limit                   |

#### **YAML**
```yaml
global:
  upload:
    slots: 20
    speed_limit: 1000
  download:
    slots: 500
    speed_limit: 1000
```

## Groups

User groups are used to control upload slots, speed limits, and queue behavior on a per-user basis.

Each group has a priority, starting from 1, determining the order in which groups are prioritized in the upload queue. A lower number translates to higher priority, and Upload slots are granted to higher priority groups before lower priority groups.

Groups have a queue strategy, either `FirstInFirstOut` or `RoundRobin`. This setting determines how uploads from multiple users in the same group are processed; `FirstInFirstOut` processes uploads in the order in which they were enqueued, while `RoundRobin` processes uploads in the order in which the user was ready to receive the upload.

Upload slots and speed limits configured at the group level can be used to create constraints in addition to global settings. If group-level limits exceed global settings, global settings become the constraint. Slots and speed limit settings default to `int.MaxValue`, effectively deferring to the global limits.

The general configuration for a group is as follows:

#### **YAML**
```yaml
upload:
  priority: 500 # 1 to int.MaxValue
  strategy: roundrobin # roundrobin or firstinfirstout
  slots: 10 # 1 to int.MaxValue
  speed_limit: 100 # in KiB/s, 1 to int.MaxValue
```

## Built-In Groups

The `default` built-in group contains all users who have not been explicitly added to a user-defined group, are not privileged, and haven't been identified as leechers.

The `leechers` built-in group contains users that have not been explicitly added to a user-defined group, are not privileged, and have shared file and/or directory counts less than the configured `thresholds` for the group. By default, users must share at least one directory with one file to avoid being identified as leechers.

The `privileged` built-in is used to prioritize users who have purchased privileges on the Soulseek network. This groups is not configurable, has a priority of 0 (the highest), a strategy of `FirstInFirstOut`, and can use any number of slots up to the global limit.

It is impossible to explicitly assign users to built-in groups, but the priority, number of slots, speed, and queue strategy can be adjusted (excluding `privileged`).

#### **YAML**
```yaml
groups:
  default:
    upload:
      priority: 1
      strategy: roundrobin
      slots: 10
      speed_limit: 50000
  leechers:
    thresholds:
      files: 1
      directories: 1
    upload:
      priority: 99
      strategy: roundrobin
      slots: 1
      speed_limit: 100
```

## User Defined Groups

In the group configuration, any number of user-defined groups can be added under the `user_defined` key.

User-defined groups use the same configuration as built-in groups and allow a list of `members` containing the usernames of users assigned to the group.

Users can be assigned to multiple groups, with their effective group being the highest priority (lowest-numbered) group. If a user has privileges on the network, any explicit group membership is superseded, and their effective group is the built-in `privileged` group. If users are explicitly assigned to a group, they will not be identified as leechers.

#### **YAML**
```yaml
groups:
  user_defined:
    my_custom_group_name:
      upload:
        priority: 500
        strategy: roundrobin
        slots: 10
        speed_limit: 100
      members:
        - bob
        - alice
```

## Example

In the following example:

* All leechers share one slot and can download at a maximum speed of 100 KiB/s.  Leechers can only download if fewer than 20 other uploads are in progress to other users.
* Users that aren't leechers and that aren't in the `my_buddies` group (`default` users) share 10 slots among them and can download at the global maximum speed of 1000 KiB/s, but only if fewer than 20 upload slots are being used by users in the `my_buddies` group.
* Users in the `my_buddies` group share 20 slots among them and can download at the global maximum speed. Ten upload slots are reserved for users in this group, and users `alice` and `bob` are members.

```yaml
global:
  upload:
    slots: 20
    speed_limit: 1000
  download:
    slots: 500
    speed_limit: 1000
groups:
  default:
    upload:
      priority: 500
      strategy: roundrobin
      slots: 10
  leechers:
    upload:
      priority: 999
      strategy: roundrobin
      slots: 1
      speed_limit: 100
  user_defined:
    my_buddies:
      upload:
        priority: 250
        queue_strategy: firstinfirstout
        slots: 20
      members:
        - alice
        - bob
```

# Soulseek Configuration

The Soulseek configuration determines how slskd interacts with the Soulseek network and underlying [Soulseek.NET](https://github.com/jpdillingham/Soulseek.NET) library.

## Username and Password

Credentials to log in to the Soulseek network.

Changing either of these values requires the server connection to be reset.

The password field is masked when serializing options to JSON or YAML to avoid inadvertently exposing the value.

| Command-Line      | Environment Variable       | Description                           |
| ----------------- | -------------------------- | ------------------------------------- |
| `--slsk-username` | `SLSKD_SLSK_USERNAME`      | The username for the Soulseek network |
| `--slsk-password` | `SLSKD_SLSK_PASSWORD`      | The password for the Soulseek network |

#### **YAML**
```yaml
soulseek:
  username: <username>
  password: <password>
```

## Distributed Network

Options for the Soulseek distributed network, which is how search requests are delivered.

The distributed network should only be disabled if no files are being shared.  

Child connections should generally only be disabled on low spec systems or situations where network bandwidth is scarce. Received search requests are re-broadcast to each child connection, and incoming requests are numerous. Consider increasing the child limit from the default of 25 on systems with CPU and memory headroom.

Depending on the current state, changing these values may require the server connection to be reset.

| Command-Line              | Environment Variable    | Description                                                                                                                                                                           |
| ------------------------- | ----------------------- | ------------------------------------------------------------------------------------------------------------------------------------------------------------------------------------- |
| `--slsk-no-dnet`          | `SLSKD_SLSK_NO_DNET`          | Determines whether the distributed network is disabled. If disabled, the client will not obtain a parent or any child connections, and will not receive distributed search requests. |
| `--slsk-dnet-no-children` | `SLSKD_SLSK_DNET_NO_CHILDREN` | Determines whether to disallow distributed children                                                                                                                                   |
| `--slsk-dnet-children`    | `SLSKD_SLSK_DNET_CHILDREN`    | The maximum number of distributed children to accept                                                                                                                                  |
| `--slsk-dnet-logging`     | `SLSKD_SLSK_DNET_LOGGING`     | Determines whether to enable distributed network logging

#### **YAML**
```yaml
soulseek:
  distributed_network:
    disabled: false
    disable_children: false
    child_limit: 25
```

## Listen Port

The port on which the application listens for incoming connections.

As with any other Soulseek client, configuring the listen port and port forwarding ensures full connectivity with other clients, including those without a correctly configured a listening port.  

Symptoms of a misconfigured listen port include poor search results and the inability to browse or retrieve user information for some users.

| Command-Line         | Environment Variable       | Description                                          |
| -------------------- | -------------------------- | ---------------------------------------------------- |
| `--slsk-listen-port` | `SLSKD_SLSK_LISTEN_PORT`   | The port on which to listen for incoming connections |

#### **YAML**
```yaml
soulseek:
  listen_port: 50000
```

## Other

| Command-Line         | Environment Variable       | Description                                   |
| -------------------- | -------------------------- | --------------------------------------------- |
| `--slsk-description` | `SLSKD_SLSK_DESCRIPTION`   | The user description for the Soulseek network |

#### **YAML**
```yaml
soulseek:
  description: A slskd user. https://github.com/slskd/slskd
```

## Connection Options

### Timeouts

Timeout options control how long the application waits for connections to connect, and how long connections can be inactive before they are disconnected.

Higher connect timeout values will help ensure that operations (browse, download requests, etc.) are successful the first time but decrease the responsiveness of commands that will ultimately fail.

Inactivity timeouts help the application determine when a distributed parent connection has stopped sending data and when connections that have delivered search results (and are unlikely to be used further) from remaining open longer than needed. Reducing this timeout can help low spec systems if port exhaustion is a concern but may result in the application "hunting" for a distributed parent connection needlessly.

| Command-Line                | Environment Variable            | Description                                      |
| --------------------------- | ------------------------------- | ------------------------------------------------ |
| `--slsk-connection-timeout` | `SLSKD_SLSK_CONNECTION_TIMEOUT` | The connection timeout value, in milliseconds    |
| `--slsk-inactivity-timeout` | `SLSKD_SLSK_INACTIVITY_TIMEOUT` | The connection inactivity value, in milliseconds |

#### **YAML**
```yaml
soulseek:
  connection:
    timeout:
      connect: 10000
      inactivity: 15000  
```

### Buffers

Buffer options control the application's internal buffer to batch socket reads and writes. The host Operating System controls actual socket buffer sizes (.NET is not great in this department currently, and the behavior is not consistent cross-platform).

Larger buffer sizes can improve performance, especially for file transfers, resulting in increased memory usage.

The transfer buffer size is used for file transfers (both read and write), and the read and write buffer sizes are used for all other connection types. The transfer buffer size directly correlates with transfer speed; setting this value much lower than the default will result in slow uploads (which may be good for low-spec hardware).

The write queue option is the hard limit for the number of concurrent writes for a connection. It generally only applies to distributed child connections and prevents a memory leak if the application continues to try and send data after a connection has gone "bad". This value can be set as low as five if memory is a constraint, though the default has been tested extensively and should be suitable for most scenarios, including low spec.

| Command-Line             | Environment Variable         | Description                                        |
| ------------------------ | ---------------------------- | -------------------------------------------------- |
| `--slsk-read-buffer`     | `SLSKD_SLSK_READ_BUFFER`     | The connection read buffer size, in bytes          |
| `--slsk-write-buffer`    | `SLSKD_SLSK_WRITE_BUFFER`    | The connection write buffer size, in bytes         |
| `--slsk-transfer-buffer` | `SLSKD_SLSK_TRANSFER_BUFFER` | The read/write buffer size for transfers, in bytes |
| `--slsk-write-queue`     | `SLSKD_SLSK_WRITE_QUEUE`     | The connection write buffer size, in bytes         |

#### **YAML**
```yaml
soulseek:
  connection:
    buffer:
      read: 16384
      write: 16384
      transfer: 262144
      write_queue: 250    
```

### Proxy

Connections can optionally use a SOCKS5 proxy, with or without username and password authentication.

An address and port must also be specified if the proxy is enabled.

| Command-Line            | Environment Variable        | Description                              |
| ----------------------- | --------------------------- | ---------------------------------------- |
| `--slsk-proxy`          | `SLSKD_SLSK_PROXY`          | Determines whether a proxy is to be used |
| `--slsk-proxy-address`  | `SLSKD_SLSK_PROXY_ADDRESS`  | The proxy address                        |
| `--slsk-proxy-port`     | `SLSKD_SLSK_PROXY_PORT`     | The proxy port                           |
| `--slsk-proxy-username` | `SLSKD_SLSK_PROXY_USERNAME` | The proxy username, if applicable        |
| `--slsk-proxy-password` | `SLSKD_SLSK_PROXY_PASSWORD` | The proxy password, if applicable        |

#### **YAML**
```yaml
soulseek:
  connection:
    proxy:
      enabled: false
      address: ~
      port: ~
      username: ~
      password: ~   
```

## Diagnostic Level

The diagnostic level option is passed to the Soulseek.NET configuration and determines the level of detail the library produces diagnostic messages. This option should generally be left to `Info` or `Warning` but can be set to `Debug` if more verbose logging is desired.

| Command-Line        | Environment Variable       | Description                                               |
| ------------------- | -------------------------- | --------------------------------------------------------- |
| `--slsk-diag-level` | `SLSKD_SLSK_DIAG_LEVEL`    | The minimum diagnostic level (None, Warning, Info, Debug) |

#### **YAML**
```yaml
soulseek:
  diagnostic_level: Info
```

# Web Configuration

## Basic

The default HTTP listen port is 5000, typical for a .NET application, but can be anything between 1 and 65535.

The URL base option allows the application to operate behind a reverse proxy. Setting a base of "slskd" would make the web UI accessible at `http://<host>:<port>/slskd`.

The content path can be used to force the application to serve static web content from a location other than the default (`wwwroot`). The application is designed to decouple the Web UI from the rest of the application to be replaceable.

Logging of HTTP requests is disabled by default.

| Command-Line      | Environment Variable       | Description                                       |
| ----------------- | -------------------------- | ------------------------------------------------- |
| `-l\|--http-port` | `SLSKD_HTTP_PORT`          | The HTTP listen port                              |
| `--url-base`      | `SLSKD_URL_BASE`           | The base url for web requests                     |
| `--content-path`  | `SLSKD_CONTENT_PATH`       | The path to static web content                    |
| `--http-logging`  | `SLSKD_HTTP_LOGGING`       | Determines whether HTTP requests are to be logged |

#### **YAML**
```yaml
web:
  port: 5000
  url_base: /
  content_path: wwwroot
  logging: false
```

## HTTPS

The default HTTPS port is 5001, typical for a .NET application but can be anything between 1 and 65535.

By default, the application generates a new, self-signed X509 certificate at each startup. If, for whatever reason, a self-signed certificate isn't sufficient, or if the certificate needs to be shared among systems or applications, a certificate `.pfx` and password can be defined.

The application can produce a self-signed `.pfx` file and random password using the `--generate-cert` command.

| Command-Line            | Environment Variable        | Description                                                    |
| ----------------------- | --------------------------- | -------------------------------------------------------------- |
| `-L\|--https-port`      | `SLSKD_HTTPS_PORT`          | The HTTPS listen port                                          |
| `-f\|--force-https`     | `SLSKD_HTTPS_FORCE`         | Determines whether HTTP requests are to be redirected to HTTPS |
| `--https-cert-pfx`      | `SLSKD_HTTPS_CERT_PFX`      | The path to the X509 certificate .pfx file                     |
| `--https-cert-password` | `SLSKD_HTTPS_CERT_PASSWORD` | The password for the X509 certificate                          |
| `--no-https`            | `SLSKD_NO_HTTPS`            | Determines whether HTTPS is to be disabled                     |

#### **YAML**
```yaml
web:
  https:
    port: 5001
    force: false
    certificate:
      pfx: ~
      password: ~
```

## Authentication

Authentication for the web UI (and underlying API) is enabled by default, and the default username and password are both `slskd`. Changing both the username and password during the initial configuration is highly recommended.

By default, a random JWT secret key is generated at each start. It is convenient and secure, but restarting the application will invalidate any issued JWTs, causing users to sign in again. To avoid this, supply a custom secret at least 16 characters in length. Note that the secret can be used to generate valid JWTs for the application, so keep this value secret.

The JWT TTL option determines how long issued JWTs are valid, defaulting to 7 days.

<<<<<<< HEAD
| Command-Line     | Environment Variable       | Description                                         |
| ---------------- | -------------------------- | --------------------------------------------------- |
| `-X\|--no-auth`  | `SLSKD_NO_AUTH`            | Determines whether authentication is to be disabled |
| `-u\|--username` | `SLSKD_USERNAME`           | The username for the web UI                         |
| `-p\|--password` | `SLSKD_PASSWORD`           | The password for the web UI                         |
| `--jwt-key`      | `SLSKD_JWT_KEY`            | The secret key used to sign JWTs                    |
| `--jwt-ttl`      | `SLSKD_JWT_TTL`            | The TTL (duration) of JWTs, in milliseconds         |
=======
API keys can be configured to allow for secure communication without requiring the caller to obtain a JWT by signing in with a username and password. Each key must be given a name and a key with a length between 16 and 255 characters (inclusive). Callers may then supply one of the configured keys in the `X-API-Key` header when making web requests. Remember that API keys are secrets, so keep them safe.

You can generate a random, 32 bit API key by starting the application with `-k` or `--generate-api-key` at the command line.

An optional comma separated list of [CIDRs](https://en.wikipedia.org/wiki/Classless_Inter-Domain_Routing) can be defined for each key, which will restrict usage of the key to callers with a remote IP address that falls within one of the defined CIDRs.  The default CIDR list for each key is `0.0.0.0/0,::0`, which applies to any IP address (IPv4 or IPv6).

A common use case for CIDR filtering might be to restrict API access to clients within your home network. Assuming your network uses the common `192.168.1.x` addressing, you could specify a `cidr` of `192.168.1.0/24`, which would apply to any IP between `192.168.1.1` and `192.168.1.254`, inclusive.

Note that CIDR filtering may not work as expected behind a reverse proxy, ingress controller, or load balancer, because the remote IP address will be that of the device that's handling ingress.  This application doesn't support the `X-Forwarded-For` header (or anything like it) because a bad actor can easily fake it.  If you wish to use CIDR filtering in this scenario, you'll need to do it at the point of ingress to your network.

Please also note that using API key authentication without HTTPS is **NOT RECOMMENDED**.  API keys are sent in HTTP headers (and in the case of SignalR, in query parameters) and will be easily accessible to anyone eavesdropping on the network.  This is a risk with JWTs as well, but JWTs expire and API keys don't.  If you choose to use API keys over plain HTTP, seriously consider using CIDR filtering.

| Command-Line     | Environment Variable | Description                                         |
| ---------------- | -------------------- | --------------------------------------------------- |
| `-X\|--no-auth`  | `NO_AUTH`            | Determines whether authentication is to be disabled |
| `-u\|--username` | `USERNAME`           | The username for the web UI                         |
| `-p\|--password` | `PASSWORD`           | The password for the web UI                         |
| `--jwt-key`      | `JWT_KEY`            | The secret key used to sign JWTs                    |
| `--jwt-ttl`      | `JWT_TTL`            | The TTL (duration) of JWTs, in milliseconds         |
>>>>>>> 272e4bde

#### **YAML**
```yaml
web:
  authentication:
    disabled: false
    username: slskd
    password: slskd
    jwt:
      key: ~
      ttl: 604800000
    api_keys:
      my_api_key:
        key: <some example string between 16 and 255 characters>
        cidr: 0.0.0.0/0,::/0
```

# Filters

A number of filters can be configured to control various aspects of how the application interacts with the Soulseek network.

Share filters can be used to prevent certain types of files from being shared.  This option is an array that can take any number of filters.  Filters must be a valid regular expression; a few examples are included below and in the example configuration included with the application, but the list is empty by default.

| Command Line              | Environment Variable    | Description                                                           |
| ------------------------- | ----------------------- | --------------------------------------------------------------------- |
| `--share-filter`          | `SLSKD_SHARE_FILTER`          | A list of regular expressions used to filter files from shares        |

#### **YAML**
```yaml
filters:
  search:
    request:
      - ^.{1,2}$
```

# Integrations

## FTP

Files can be uploaded to a remote FTP server upon completion. Files are uploaded to the server and remote path specified using the directory and filename with which they were downloaded; the FTP will match the layout of the local disk.

Uploads are attempted up to the maximum configured retry count and then discarded.

| Command-Line                      | Environment Variable                  | Description                                              |
| --------------------------------- | ------------------------------------- | -------------------------------------------------------- |
| `--ftp`                           | `SLSKD_FTP`                           | Determines whether FTP integration is enabled            |
| `--ftp-address`                   | `SLSKD_FTP_ADDRESS`                   | The FTP address                                          |
| `--ftp-port`                      | `SLSKD_FTP_PORT`                      | The FTP port                                             |
| `--ftp-username`                  | `SLSKD_FTP_USERNAME`                  | The FTP username                                         |
| `--ftp-password`                  | `SLSKD_FTP_PASSWORD`                  | The FTP password                                         |
| `--ftp-remote-path`               | `SLSKD_FTP_REMOTE_PATH`               | The remote path for uploads                              |
| `--ftp-encryption-mode`           | `SLSKD_FTP_ENCRYPTION_MODE`           | The FTP encryption mode (none, implicit, explicit, auto) |
| `--ftp-ignore-certificate-errors` | `SLSKD_FTP_IGNORE_CERTIFICATE_ERRORS` | Determines whether to ignore FTP certificate errors      |
| `--ftp-overwrite-existing`        | `SLSKD_FTP_OVERWRITE_EXISTING`        | Determines whether existing files should be overwritten  |
| `--ftp-connection-timeout`        | `SLSKD_FTP_CONNECTION_TIMEOUT`        | The connection timeout value, in milliseconds            |
| `--ftp-retry-attempts`            | `SLSKD_FTP_RETRY_ATTEMPTS`            | The number of times failing uploads will be retried      |

#### **YAML**
```yaml
integration:
  ftp:
    enabled: false
    address: ~
    port: ~
    username: ~
    password: ~
    remote_path: /
    encryption_mode: auto
    ignore_certificate_errors: false
    overwrite_existing: true
    connection_timeout: 5000
    retry_attempts: 3
```

## Pushbullet

Pushbullet notifications can be sent when a private message is sent, or the current user's username is mentioned in a chat room. Notifications are prefixed with a user-definable string to differentiate these notifications from others.  

A Pushbullet account must be created, and users must create an API key within the Pushbullet application and configure it through options. Complete documentation for the Pushbullet API, including the latest instructions for obtaining an API key or "Access Token" can be found [here](https://docs.pushbullet.com/).

The Pushbullet integration is one-way, meaning the application cannot know whether a user is active or receiving notifications. To prevent an inappropriate number of notifications from being sent, for example, if a user is carrying on an active conversation, a "cooldown" option is provided to ensure that notifications are sent only after the cooldown has expired. By default, this is every 15 minutes.

Notification API calls are made up to the maximum configured retry count and then discarded.

| Command-Line                          | Environment Variable                         | Description                                                                                        |
| ------------------------------------- | -------------------------------------------- | -------------------------------------------------------------------------------------------------- |
| `--pushbullet`                        | `SLSKD_PUSHBULLET`                           | Determines whether Pushbullet integration is enabled                                               |
| `--pushbullet-token`                  | `SLSKD_PUSHBULLET_TOKEN`                     | The Pushbullet API access token                                                                    |
| `--pushbullet-prefix`                 | `SLSKD_PUSHBULLET_PREFIX`                    | The prefix for notification titles                                                                 |
| `--pushbullet-notify-on-pm`           | `SLSKD_PUSHBULLET_NOTIFY_ON_PRIVATE_MESSAGE` | Determines whether to send a notification when a private message is received                       |
| `--pushbullet-notify-on-room-mention` | `SLSKD_PUSHBULLET_NOTIFY_ON_ROOM_MENTION`    | Determines whether to send a notification when the current user's name is mentioned in a chat room |
| `--pushbullet-retry-attempts`         | `SLSKD_PUSHBULLET_RETRY_ATTEMPTS`            | The number of times failing API calls will be retried                                              |
| `--pushbullet-cooldown`               | `SLSKD_PUSHBULLET_COOLDOWN_TIME`             | The cooldown time for notifications, in milliseconds                                               |

#### **YAML**
```yaml
integration:
  pushbullet:
    enabled: false
    access_token: ~
    notification_prefix: "From slskd:"
    notify_on_private_message: true
    notify_on_room_mention: true
    retry_attempts: 3
    cooldown_time: 900000
```

# Other Configuration

## Instance Name

The instance name uniquely identifies the running instance of the application. It is primarily helpful for structured logging in cases where multiple instances are logging to the same remote source.

| Command-Line          | Environment Variable       | Description                              |
| --------------------- | -------------------------- | ---------------------------------------- |
| `-i\|--instance-name` | `SLSKD_INSTANCE_NAME`      | The unique name for the running instance |

#### **YAML**
```yaml
instance_name: default
```

## Loggers

By default, the application logs to disk (`/logs` in the application directory). Logs can optionally be forwarded to external services, and the targets can be expanded to any service supported by a [Serilog Sink](https://github.com/serilog/serilog/wiki/Provided-Sinks). Support for targets is added on an as-needed basis and within reason.

The current list of available targets is:

| Command Line | Environment Variable       | Description                        |
| ------------ | -------------------------- | ---------------------------------- |
| `--loki`     | `SLSKD_LOKI`               | The URL to a Grafana Loki instance |

#### **YAML**
```yaml
logger:
  loki: ~
```

## Metrics

The application captures metrics internally and can optionally expose these metrics to be consumed by an instance of Prometheus.  This is a good option for those wanting to tune performance characterisics of the application.

Metrics are disabled by default, and enabling them will make them available at `/metrics`.  Authentication is enabled by default, and the credentials are the same defaults as the web UI (`slskd`:`slskd`).

If the application will be exposed to the internet, it's a good idea to leave this disabled or to set credentials other than the defaults.  Elements of the system configuration, like operating system, architecture, and drive configuration are included and can this can make it easier for an attacker to exploit a vulnerability in your system.


| Command Line         | Environment Variable       | Description                                               |
| -------------------- | -------------------------- | --------------------------------------------------------- |
| `--metrics`          | `SLSKD_METRICS`            | Determines whether the metrics endpoint should be enabled |
| `--metrics-url`      | `SLSKD_METRICS_URL`        | The URL of the metrics endpoint                           |
| `--metrics-no-auth`  | `SLSKD_METRICS_NO_AUTH`    | Disables authentication for the metrics endpoint          |
| `--metrics-username` | `SLSKD_METRICS_USERNAME`   | The username for the metrics endpoint                     |
| `--metrics-password` | `SLSKD_METRICS_PASSWORD`   | The password for the metrics endpoint                     |

#### **YAML**

```yaml
metrics:
  enabled: false
  url: /metrics
  authentication:
    disabled: false
    username: slskd
    password: slskd
```

## Features

Several features have been added that aid in the application's development, debugging, and operation but are generally not valuable for most users.

The application can publish Prometheus metrics to `/metrics` using [prometheus-net](https://github.com/prometheus-net/prometheus-net).  This is especially useful for anyone attempting to tune performance characteristics.

The application can publish a Swagger (OpenAPI) definition and host SwaggerUI at `/swagger` using [Swashbuckle](https://github.com/domaindrivendev/Swashbuckle.AspNetCore).  This is useful for anyone developing against the application API and/or creating a new web interface.

| Command-Line   | Environment Variable       | Description                                                                               |
| -------------- | -------------------------- | ----------------------------------------------------------------------------------------- |
| `--swagger`    | `SLSKD_SWAGGER`            | Determines whether Swagger (OpenAPI) definitions and UI should be available at `/swagger` |

#### **YAML**
```yaml
feature:
  swagger: false
```

## Development Flags

Several additional feature flags are provided to change the application's runtime behavior, which is helpful during development. Available feature flags are:

| Flag                 | Environment Variable       | Description                                                      |
| -------------------- | -------------------------- | ---------------------------------------------------------------- |
| `-d\|--debug`        | `SLSKD_DEBUG`              | Run the application in debug mode.  Produces verbose log output. |
| `--experimental`     | `SLSKD_EXPERIMENTAL`       | Run the application in experimental mode.  YMMV. |
| `-n\|--no-logo`      | `SLSKD_NO_LOGO`            | Don't show the application logo on startup                       |
| `-x\|--no-start`     | `SLSKD_NO_START`           | Bootstrap the application, but don't start                       |
| `--no-connect`       | `SLSKD_NO_CONNECT`         | Start the application, but don't connect to the server           |
| `--no-share-scan`    | `SLSKD_NO_SHARE_SCAN`      | Don't perform a scan of shared directories on startup            |
| `--force-share-scan` | `SLSKD_FORCE_SHARE_SCAN`   | Force a scan of shared directories on startup                    |
| `--no-version-check` | `SLSKD_NO_VERSION_CHECK`   | Don't perform a version check on startup                         |
| `--log-sql`          | `SLSKD_LOG_SQL`            | Log SQL queries generated by Entity Framework                    |

#### **YAML**
```yaml
debug: false
flags:
  no_logo: false
  no_start: false
  no_connect: false
  no_share_scan: false
  no_version_check: false
  log_sql: false
```

# Commands

The application can be run in "command mode", causing it to execute a command and quit immediately. Available commands are:

| Command                  | Description                                         |
| ------------------------ | --------------------------------------------------- |
| `-v\|--version`          | Display the current application version             |
| `-h\|--help`             | Display available command-line arguments            |
| `-e\|--envars`           | Display available environment variables             |
| `-g\|--generate-cert`    | Generate an X509 certificate and password for HTTPS |
| `-k\|--generate-api-key` | Generate a random 32 bit API key                    |<|MERGE_RESOLUTION|>--- conflicted
+++ resolved
@@ -558,7 +558,18 @@
 
 The JWT TTL option determines how long issued JWTs are valid, defaulting to 7 days.
 
-<<<<<<< HEAD
+API keys can be configured to allow for secure communication without requiring the caller to obtain a JWT by signing in with a username and password. Each key must be given a name and a key with a length between 16 and 255 characters (inclusive). Callers may then supply one of the configured keys in the `X-API-Key` header when making web requests. Remember that API keys are secrets, so keep them safe.
+
+You can generate a random, 32 bit API key by starting the application with `-k` or `--generate-api-key` at the command line.
+
+An optional comma separated list of [CIDRs](https://en.wikipedia.org/wiki/Classless_Inter-Domain_Routing) can be defined for each key, which will restrict usage of the key to callers with a remote IP address that falls within one of the defined CIDRs.  The default CIDR list for each key is `0.0.0.0/0,::0`, which applies to any IP address (IPv4 or IPv6).
+
+A common use case for CIDR filtering might be to restrict API access to clients within your home network. Assuming your network uses the common `192.168.1.x` addressing, you could specify a `cidr` of `192.168.1.0/24`, which would apply to any IP between `192.168.1.1` and `192.168.1.254`, inclusive.
+
+Note that CIDR filtering may not work as expected behind a reverse proxy, ingress controller, or load balancer, because the remote IP address will be that of the device that's handling ingress.  This application doesn't support the `X-Forwarded-For` header (or anything like it) because a bad actor can easily fake it.  If you wish to use CIDR filtering in this scenario, you'll need to do it at the point of ingress to your network.
+
+Please also note that using API key authentication without HTTPS is **NOT RECOMMENDED**.  API keys are sent in HTTP headers (and in the case of SignalR, in query parameters) and will be easily accessible to anyone eavesdropping on the network.  This is a risk with JWTs as well, but JWTs expire and API keys don't.  If you choose to use API keys over plain HTTP, seriously consider using CIDR filtering.
+
 | Command-Line     | Environment Variable       | Description                                         |
 | ---------------- | -------------------------- | --------------------------------------------------- |
 | `-X\|--no-auth`  | `SLSKD_NO_AUTH`            | Determines whether authentication is to be disabled |
@@ -566,27 +577,6 @@
 | `-p\|--password` | `SLSKD_PASSWORD`           | The password for the web UI                         |
 | `--jwt-key`      | `SLSKD_JWT_KEY`            | The secret key used to sign JWTs                    |
 | `--jwt-ttl`      | `SLSKD_JWT_TTL`            | The TTL (duration) of JWTs, in milliseconds         |
-=======
-API keys can be configured to allow for secure communication without requiring the caller to obtain a JWT by signing in with a username and password. Each key must be given a name and a key with a length between 16 and 255 characters (inclusive). Callers may then supply one of the configured keys in the `X-API-Key` header when making web requests. Remember that API keys are secrets, so keep them safe.
-
-You can generate a random, 32 bit API key by starting the application with `-k` or `--generate-api-key` at the command line.
-
-An optional comma separated list of [CIDRs](https://en.wikipedia.org/wiki/Classless_Inter-Domain_Routing) can be defined for each key, which will restrict usage of the key to callers with a remote IP address that falls within one of the defined CIDRs.  The default CIDR list for each key is `0.0.0.0/0,::0`, which applies to any IP address (IPv4 or IPv6).
-
-A common use case for CIDR filtering might be to restrict API access to clients within your home network. Assuming your network uses the common `192.168.1.x` addressing, you could specify a `cidr` of `192.168.1.0/24`, which would apply to any IP between `192.168.1.1` and `192.168.1.254`, inclusive.
-
-Note that CIDR filtering may not work as expected behind a reverse proxy, ingress controller, or load balancer, because the remote IP address will be that of the device that's handling ingress.  This application doesn't support the `X-Forwarded-For` header (or anything like it) because a bad actor can easily fake it.  If you wish to use CIDR filtering in this scenario, you'll need to do it at the point of ingress to your network.
-
-Please also note that using API key authentication without HTTPS is **NOT RECOMMENDED**.  API keys are sent in HTTP headers (and in the case of SignalR, in query parameters) and will be easily accessible to anyone eavesdropping on the network.  This is a risk with JWTs as well, but JWTs expire and API keys don't.  If you choose to use API keys over plain HTTP, seriously consider using CIDR filtering.
-
-| Command-Line     | Environment Variable | Description                                         |
-| ---------------- | -------------------- | --------------------------------------------------- |
-| `-X\|--no-auth`  | `NO_AUTH`            | Determines whether authentication is to be disabled |
-| `-u\|--username` | `USERNAME`           | The username for the web UI                         |
-| `-p\|--password` | `PASSWORD`           | The password for the web UI                         |
-| `--jwt-key`      | `JWT_KEY`            | The secret key used to sign JWTs                    |
-| `--jwt-ttl`      | `JWT_TTL`            | The TTL (duration) of JWTs, in milliseconds         |
->>>>>>> 272e4bde
 
 #### **YAML**
 ```yaml
